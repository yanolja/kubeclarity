--- conflicted
+++ resolved
@@ -1,7 +1,7 @@
 apiVersion: v1
 kind: ConfigMap
 metadata:
-  name: {{ include "kubeclarity.fullname" . }}-scanner-template
+  name: {{ include "kubeclarity.name" . }}-scanner-template
   namespace: '{{ .Release.Namespace }}'
   labels:
     {{ include "kubeclarity.labels" . }}
@@ -49,9 +49,9 @@
             - {{ index .Values "kubeclarity-runtime-scan" "vulnerability-scanner" "logLevel" }}
             env:
             - name: RESULT_SERVICE_ADDR
-              value: {{ include "kubeclarity.fullname" . }}.{{ .Release.Namespace }}:{{ index .Values "kubeclarity-runtime-scan" "resultServicePort" }}
+              value: {{ include "kubeclarity.name" . }}.{{ .Release.Namespace }}:{{ index .Values "kubeclarity-runtime-scan" "resultServicePort" }}
             - name: SBOM_DB_ADDR
-              value: {{ include "kubeclarity.sbom-db.fullname" . }}.{{ .Release.Namespace }}:{{ index .Values "kubeclarity-sbom-db" "servicePort" }}
+              value: {{ include "kubeclarity.sbom-db.name" . }}.{{ .Release.Namespace }}:{{ index .Values "kubeclarity-sbom-db" "servicePort" }}
             - name: ANALYZER_LIST
               value: {{ index .Values "kubeclarity-runtime-scan" "vulnerability-scanner" "analyzer" "analyzerList" }}
             - name: ANALYZER_SCOPE
@@ -68,7 +68,7 @@
               value: {{ index .Values "kubeclarity-runtime-scan" "registry" "useHTTP" }}
 {{- if index .Values "kubeclarity-grype-server" "enabled" }}
             - name: SCANNER_REMOTE_GRYPE_SERVER_ADDRESS
-              value: {{ include "kubeclarity.grype-server.fullname" . }}.{{ .Release.Namespace }}:{{ index .Values "kubeclarity-grype-server" "servicePort" }}
+              value: {{ include "kubeclarity.grype-server.name" . }}.{{ .Release.Namespace }}:{{ index .Values "kubeclarity-grype-server" "servicePort" }}
             - name: SCANNER_REMOTE_GRYPE_SERVER_TIMEOUT
               value: {{ index .Values "kubeclarity-runtime-scan" "vulnerability-scanner" "scanner" "grype" "remote-grype" "timeout" }}
 {{- end }}
@@ -109,17 +109,10 @@
 {{- end}}
 {{- if index .Values "kubeclarity-runtime-scan" "httpsProxy" }}
             - name: NO_PROXY
-<<<<<<< HEAD
               value: {{ include "kubeclarity.name" . }}.{{ .Release.Namespace }}:{{ index .Values "kubeclarity-runtime-scan" "resultServicePort" }},{{ include "kubeclarity.grype-server.name" . }}.{{ .Release.Namespace }}:{{ index .Values "kubeclarity-grype-server" "servicePort" }},{{ (index .Values "kubeclarity-trivy-server" "service" "name") | default (include "trivy.fullname" (index .Subcharts "kubeclarity-trivy-server")) }}.{{ .Release.Namespace }}:{{ index .Values "kubeclarity-trivy-server" "service" "port" }}
 {{- else if index .Values "kubeclarity-runtime-scan" "httpProxy" }}
             - name: NO_PROXY
               value: {{ include "kubeclarity.name" . }}.{{ .Release.Namespace }}:{{ index .Values "kubeclarity-runtime-scan" "resultServicePort" }},{{ include "kubeclarity.grype-server.name" . }}.{{ .Release.Namespace }}:{{ index .Values "kubeclarity-grype-server" "servicePort" }},{{ (index .Values "kubeclarity-trivy-server" "service" "name") | default (include "trivy.fullname" (index .Subcharts "kubeclarity-trivy-server")) }}.{{ .Release.Namespace }}:{{ index .Values "kubeclarity-trivy-server" "service" "port" }}
-=======
-              value: {{ include "kubeclarity.fullname" . }}.{{ .Release.Namespace }}:{{ index .Values "kubeclarity-runtime-scan" "resultServicePort" }},{{ include "kubeclarity.grype-server.fullname" . }}.{{ .Release.Namespace }}:{{ index .Values "kubeclarity-grype-server" "servicePort" }}
-{{- else if index .Values "kubeclarity-runtime-scan" "httpProxy" }}
-            - name: NO_PROXY
-              value: {{ include "kubeclarity.fullname" . }}.{{ .Release.Namespace }}:{{ index .Values "kubeclarity-runtime-scan" "resultServicePort" }},{{ include "kubeclarity.grype-server.fullname" . }}.{{ .Release.Namespace }}:{{ index .Values "kubeclarity-grype-server" "servicePort" }}
->>>>>>> cf2d964a
 {{- end}}
             securityContext:
               capabilities:
@@ -148,7 +141,7 @@
             - {{ index .Values "kubeclarity-runtime-scan" "cis-docker-benchmark-scanner" "logLevel" }}
             env:
             - name: RESULT_SERVICE_ADDR
-              value: {{ include "kubeclarity.fullname" . }}.{{ .Release.Namespace }}:{{ index .Values "kubeclarity-runtime-scan" "resultServicePort" }}
+              value: {{ include "kubeclarity.name" . }}.{{ .Release.Namespace }}:{{ index .Values "kubeclarity-runtime-scan" "resultServicePort" }}
             - name: TIMEOUT
               value: {{ index .Values "kubeclarity-runtime-scan" "cis-docker-benchmark-scanner" "timeout" }}
             - name: REGISTRY_SKIP_VERIFY_TLS
@@ -165,17 +158,10 @@
 {{- end}}
 {{- if index .Values "kubeclarity-runtime-scan" "httpsProxy" }}
             - name: NO_PROXY
-<<<<<<< HEAD
               value: {{ include "kubeclarity.name" . }}.{{ .Release.Namespace }}:{{ index .Values "kubeclarity-runtime-scan" "resultServicePort" }},{{ include "kubeclarity.grype-server.name" . }}.{{ .Release.Namespace }}:{{ index .Values "kubeclarity-grype-server" "servicePort" }},{{ (index .Values "kubeclarity-trivy-server" "service" "name") | default (include "trivy.fullname" (index .Subcharts "kubeclarity-trivy-server")) }}.{{ .Release.Namespace }}:{{ index .Values "kubeclarity-trivy-server" "service" "port" }}
 {{- else if index .Values "kubeclarity-runtime-scan" "httpProxy" }}
             - name: NO_PROXY
               value: {{ include "kubeclarity.name" . }}.{{ .Release.Namespace }}:{{ index .Values "kubeclarity-runtime-scan" "resultServicePort" }},{{ include "kubeclarity.grype-server.name" . }}.{{ .Release.Namespace }}:{{ index .Values "kubeclarity-grype-server" "servicePort" }},{{ (index .Values "kubeclarity-trivy-server" "service" "name") | default (include "trivy.fullname" (index .Subcharts "kubeclarity-trivy-server")) }}.{{ .Release.Namespace }}:{{ index .Values "kubeclarity-trivy-server" "service" "port" }}
-=======
-              value: {{ include "kubeclarity.fullname" . }}.{{ .Release.Namespace }}:{{ index .Values "kubeclarity-runtime-scan" "resultServicePort" }},{{ include "kubeclarity.grype-server.fullname" . }}.{{ .Release.Namespace }}:{{ index .Values "kubeclarity-grype-server" "servicePort" }}
-{{- else if index .Values "kubeclarity-runtime-scan" "httpProxy" }}
-            - name: NO_PROXY
-              value: {{ include "kubeclarity.fullname" . }}.{{ .Release.Namespace }}:{{ index .Values "kubeclarity-runtime-scan" "resultServicePort" }},{{ include "kubeclarity.grype-server.fullname" . }}.{{ .Release.Namespace }}:{{ index .Values "kubeclarity-grype-server" "servicePort" }}
->>>>>>> cf2d964a
 {{- end}}
             securityContext:
               capabilities:
