--- conflicted
+++ resolved
@@ -124,17 +124,10 @@
 {{- end}}
 {{- if index .Values "kubeclarity-runtime-scan" "httpsProxy" }}
             - name: NO_PROXY
-<<<<<<< HEAD
               value: {{ join "," $noproxy }}
 {{- else if index .Values "kubeclarity-runtime-scan" "httpProxy" }}
             - name: NO_PROXY
               value: {{ join "," $noproxy }}
-=======
-              value: {{ include "kubeclarity.fullname" . }}.{{ .Release.Namespace }}:{{ index .Values "kubeclarity-runtime-scan" "resultServicePort" }},{{ include "kubeclarity.grype-server.fullname" . }}.{{ .Release.Namespace }}:{{ index .Values "kubeclarity-grype-server" "servicePort" }},{{ (index .Values "kubeclarity-trivy-server" "service" "name") | default (include "trivy.fullname" (index .Subcharts "kubeclarity-trivy-server")) }}.{{ .Release.Namespace }}:{{ index .Values "kubeclarity-trivy-server" "service" "port" }}
-{{- else if index .Values "kubeclarity-runtime-scan" "httpProxy" }}
-            - name: NO_PROXY
-              value: {{ include "kubeclarity.fullname" . }}.{{ .Release.Namespace }}:{{ index .Values "kubeclarity-runtime-scan" "resultServicePort" }},{{ include "kubeclarity.grype-server.fullname" . }}.{{ .Release.Namespace }}:{{ index .Values "kubeclarity-grype-server" "servicePort" }},{{ (index .Values "kubeclarity-trivy-server" "service" "name") | default (include "trivy.fullname" (index .Subcharts "kubeclarity-trivy-server")) }}.{{ .Release.Namespace }}:{{ index .Values "kubeclarity-trivy-server" "service" "port" }}
->>>>>>> 35aa36b6
 {{- end}}
             securityContext:
               capabilities:
@@ -180,17 +173,10 @@
 {{- end}}
 {{- if index .Values "kubeclarity-runtime-scan" "httpsProxy" }}
             - name: NO_PROXY
-<<<<<<< HEAD
               value: {{ join "," $noproxy }}
 {{- else if index .Values "kubeclarity-runtime-scan" "httpProxy" }}
             - name: NO_PROXY
               value: {{ join "," $noproxy }}
-=======
-              value: {{ include "kubeclarity.fullname" . }}.{{ .Release.Namespace }}:{{ index .Values "kubeclarity-runtime-scan" "resultServicePort" }},{{ include "kubeclarity.grype-server.fullname" . }}.{{ .Release.Namespace }}:{{ index .Values "kubeclarity-grype-server" "servicePort" }},{{ (index .Values "kubeclarity-trivy-server" "service" "name") | default (include "trivy.fullname" (index .Subcharts "kubeclarity-trivy-server")) }}.{{ .Release.Namespace }}:{{ index .Values "kubeclarity-trivy-server" "service" "port" }}
-{{- else if index .Values "kubeclarity-runtime-scan" "httpProxy" }}
-            - name: NO_PROXY
-              value: {{ include "kubeclarity.fullname" . }}.{{ .Release.Namespace }}:{{ index .Values "kubeclarity-runtime-scan" "resultServicePort" }},{{ include "kubeclarity.grype-server.fullname" . }}.{{ .Release.Namespace }}:{{ index .Values "kubeclarity-grype-server" "servicePort" }},{{ (index .Values "kubeclarity-trivy-server" "service" "name") | default (include "trivy.fullname" (index .Subcharts "kubeclarity-trivy-server")) }}.{{ .Release.Namespace }}:{{ index .Values "kubeclarity-trivy-server" "service" "port" }}
->>>>>>> 35aa36b6
 {{- end}}
             securityContext:
               capabilities:
