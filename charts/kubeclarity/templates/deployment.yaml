--- conflicted
+++ resolved
@@ -19,7 +19,7 @@
 apiVersion: apps/v1
 kind: Deployment
 metadata:
-  name: {{ include "kubeclarity.fullname" . }}
+  name: {{ include "kubeclarity.name" . }}
   namespace: '{{ .Release.Namespace }}'
   labels:
     {{ include "kubeclarity.labels" . }}
@@ -27,27 +27,20 @@
   replicas: 1
   selector:
     matchLabels:
-      app: {{ include "kubeclarity.fullname" . }}
+      app: {{ include "kubeclarity.name" . }}
   template:
     metadata:
       labels:
-        app: {{ include "kubeclarity.fullname" . }}
+        app: {{ include "kubeclarity.name" . }}
       {{- with  .Values.kubeclarity.podAnnotations }}
       annotations: {{- toYaml . | nindent 8 }}
       {{- end }}
     spec:
-      serviceAccountName: {{ include "kubeclarity.fullname" . }}
+      serviceAccountName: {{ include "kubeclarity.name" . }}
       initContainers:
-<<<<<<< HEAD
         - name: '{{ include "kubeclarity.name" . }}-wait-for-pg-db'
           image: {{ index .Values "kubeclarity-postgresql" "image" "registry" }}/{{ index .Values "kubeclarity-postgresql" "image" "repository" }}:{{ index .Values "kubeclarity-postgresql" "image" "tag" }}
           command: ['sh', '-c', 'until pg_isready -h {{ $dbHost }} -p {{ $dbPort }} -U {{ $dbUser | quote }} -d "dbname={{ $dbName }}";
-=======
-{{- if index .Values "kubeclarity-postgresql" "enabled" }}
-        - name: '{{ include "kubeclarity.fullname" . }}-wait-for-pg-db'
-          image: '{{ index .Values "kubeclarity-postgresql" "image" "registry" | default "docker.io" }}/{{ index .Values "kubeclarity-postgresql" "image" "repository" | default "bitnami/postgresql" }}:{{ index .Values "kubeclarity-postgresql" "image" "tag" | default "14.4.0-debian-11-r4" }}'
-          command: ['sh', '-c', 'until pg_isready -h {{ include "kubeclarity.fullname" . }}-postgresql -p 5432 -U "postgres" -d "dbname={{ index .Values "kubeclarity-postgresql" "auth" "database" }}";
->>>>>>> cf2d964a
             do echo waiting for database; sleep 2; done;']
           securityContext:
             capabilities:
@@ -62,20 +55,14 @@
             readOnlyRootFilesystem: true
           resources:
 {{- toYaml .Values.kubeclarity.initContainers.resources | nindent 12 }}
-<<<<<<< HEAD
         - name: '{{ include "kubeclarity.name" . }}-wait-for-sbom-db'
           image: {{ index .Values "curl" "image" "registry" }}/{{ index .Values "curl" "image" "repository" }}:{{ index .Values "curl" "image" "tag" }}
-=======
-{{- end}}
-        - name: '{{ include "kubeclarity.fullname" . }}-wait-for-sbom-db'
-          image: curlimages/curl:7.84.0
->>>>>>> cf2d964a
           args:
             - /bin/sh
             - -c
             - >
               set -x;
-              while [ $(curl -sw '%{http_code}' "http://{{ include "kubeclarity.sbom-db.fullname" . }}:8081/healthz/ready" -o /dev/null) -ne 200 ]; do
+              while [ $(curl -sw '%{http_code}' "http://{{ include "kubeclarity.sbom-db.name" . }}:8081/healthz/ready" -o /dev/null) -ne 200 ]; do
                 echo waiting for sbom database; sleep 2;
               done;
           securityContext:
@@ -92,19 +79,14 @@
           resources:
 {{- toYaml .Values.kubeclarity.initContainers.resources | nindent 12 }}
 {{- if index .Values "kubeclarity-grype-server" "enabled" }}
-<<<<<<< HEAD
         - name: '{{ include "kubeclarity.name" . }}-wait-for-grype-server'
           image: {{ index .Values "curl" "image" "registry" }}/{{ index .Values "curl" "image" "repository" }}:{{ index .Values "curl" "image" "tag" }}
-=======
-        - name: '{{ include "kubeclarity.fullname" . }}-wait-for-grype-server'
-          image: curlimages/curl:7.84.0
->>>>>>> cf2d964a
           args:
             - /bin/sh
             - -c
             - >
               set -x;
-              while [ $(curl -sw '%{http_code}' "http://{{ include "kubeclarity.grype-server.fullname" . }}:8080/healthz/ready" -o /dev/null) -ne 200 ]; do
+              while [ $(curl -sw '%{http_code}' "http://{{ include "kubeclarity.grype-server.name" . }}:8080/healthz/ready" -o /dev/null) -ne 200 ]; do
                 echo waiting for grype-server to be ready; sleep 2;
               done;
           securityContext:
@@ -146,32 +128,13 @@
               value: "{{ .Values.kubeclarity.dbViewRefreshInterval }}"
             {{- end }}
             - name: DB_NAME
-<<<<<<< HEAD
               value: {{ $dbName }}
             - name: DB_HOST
               value: {{ $dbHost | quote }}
-=======
-              value: {{ index .Values "kubeclarity-postgresql" "auth" "database" }}
-{{- if index .Values "kubeclarity-postgresql" "enabled" }}
-            - name: DB_HOST
-              value: "{{ include "kubeclarity.fullname" . }}-postgresql"
->>>>>>> cf2d964a
             - name: DB_PORT_NUMBER
               value: {{ $dbPort | quote }}
             - name: DB_USER
-<<<<<<< HEAD
               value: {{ $dbUser | quote }}
-=======
-              value: "postgres"
-{{- else }}
-            - name: DB_HOST
-              value: "{{ index .Values "kubeclarity-postgresql" "auth" "host" }}"
-            - name: DB_PORT_NUMBER
-              value: "{{ index .Values "kubeclarity-postgresql" "auth" "port" }}"
-            - name: DB_USER
-              value: "{{ index .Values "kubeclarity-postgresql" "auth" "user" }}"
-{{- end }}
->>>>>>> cf2d964a
             - name: DB_PASS
               valueFrom:
                 secretKeyRef:
@@ -181,7 +144,7 @@
             - name: SCANNER_JOB_RESULT_LISTEN_PORT
               value: "{{ index .Values "kubeclarity-runtime-scan" "resultServicePort" }}"
             - name: SCANNER_JOB_TEMPLATE_CONFIG_MAP_NAME
-              value: "{{ include "kubeclarity.fullname" . }}-scanner-template"
+              value: "{{ include "kubeclarity.name" . }}-scanner-template"
             - name: SCANNER_JOB_TEMPLATE_CONFIG_MAP_NAMESPACE
               value: "{{ .Release.Namespace }}"
             - name: READ_CLUSTER_SECRETS
