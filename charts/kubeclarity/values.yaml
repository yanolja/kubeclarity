#######################################################################################
## Global Values

global:
  ## Database password
  ##
  databasePassword: kubeclarity

  ## Docker image
  ##
  docker:
    ## Configure registry
    ##
    registry: "ghcr.io/openclarity"
    tag: "latest"
    imagePullPolicy: Always

  ## Is this being installed under OpenShift restricted SCC?
  ## NOTE: You also need to set the PostgreSQL section correctly if using the OpenShift restricted SCC
  openShiftRestricted: false

## End of Global Values
#######################################################################################

#######################################################################################
## Curl Values
curl:
  image:
    registry: "docker.io"
    repository: curlimages/curl
    tag: 7.87.0
## End of Curl Values
#######################################################################################

#######################################################################################
## KubeClarity Values

kubeclarity:
  ## Docker Image values.
  docker:
    ## Use to overwrite the global docker params
    ##
    imageName: ""

  ## Logging level (debug, info, warning, error, fatal, panic).
  logLevel: warning

  enableDBInfoLog: false

  prometheus:
    enabled: false
    refreshIntervalSeconds: 300

  podAnnotations: {}

  service:
    type: ClusterIP
    annotations: {}

  ingress:
    # Be careful when using ingress. As there is no authentication on Kubeclarity yet, your instance may be accessible.
    # Make sure the ingress remains internal if you decide to enable it.
    enabled: false
    labels: {}
    annotations: {}

    # Optionally use ingressClassName instead of deprecated annotation.
    # See: https://kubernetes.io/docs/concepts/services-networking/ingress/#deprecated-annotation
    ingressClassName: ""

    hosts:
        # hostname you want to use
      - host: chart-example.local
        # paths will default to:
        # paths:
        #   - pathType: Prefix
        #     path: /
        paths: []

    tls: []
    #  - secretName: chart-example-tls
    #    hosts:
    #      - chart-example.local

  ## In case of postgres refresh interval of refreshing materialized views in seconds
  # dbViewRefreshInterval: 5

  resources:
    requests:
      memory: "200Mi"
      cpu: "100m"
    limits:
      memory: "1000Mi"
      cpu: "1000m"

  initContainers:
    resources:
      requests:
        memory: "100Mi"
        cpu: "100m"
      limits:
        memory: "200Mi"
        cpu: "200m"

## End of KubeClarity Values
#######################################################################################

#######################################################################################
## KubeClarity Runtime Scan Values

kubeclarity-runtime-scan:
  httpsProxy: ""
  httpProxy: ""
  resultServicePort: 8888

  ## Scanner jobs and pods labels.
  labels:
    app: kubeclarity-scanner
    sidecar.istio.io/inject: "false"

  nodeSelector: {}
  affinity: {}
  ## Scanner pods tolerations.
<<<<<<< HEAD
  # tolerations:
  # - key: key1
  #   operator: Exists
  #   effect: NoSchedule
  # - key: key1
  #   operator: Equal
  #   effect: NoSchedule
  #   value: "value1"

  ## Scanner pods nodeSelector.
  # nodeSelector:
  #   key1: value1
=======
  tolerations: []
#   - key: key1
#     operator: Exists
#     effect: NoSchedule
#   - key: key1
#     operator: Equal
#     effect: NoSchedule
#     value: "value1"
>>>>>>> 6087b163

  registry:
    skipVerifyTlS: "false"
    useHTTP: "false"

  cis-docker-benchmark-scanner:
    ## Docker Image values.
    docker:
      ## Use to overwrite the global docker params
      ##
      imageName: ""

    ## Scanner logging level (debug, info, warning, error, fatal, panic).
    logLevel: warning

    ## Timeout for the cis docker benchmark scanner job.
    timeout: "2m"

    resources:
      requests:
        memory: "50Mi"
        cpu: "50m"
      limits:
        memory: "1000Mi"
        cpu: "1000m"

  vulnerability-scanner:
    ## Docker Image values.
    docker:
      ## Use to overwrite the global docker params
      ##
      imageName: ""

    ## Scanner logging level (debug, info, warning, error, fatal, panic).
    logLevel: warning

    resources:
      requests:
        memory: "50Mi"
        cpu: "50m"
      limits:
        memory: "1000Mi"
        cpu: "1000m"

    ## Analyzer config.
    analyzer:
      ## Space seperated list of analyzers. (syft gomod)
      analyzerList: "syft gomod"

      analyzerScope: "squashed"

      trivy:
        ## Enable trivy scanner, if true make sure to add it to analyzerList above
        ##
        enabled: false
        timeout: "300"

    ## Scanner config.
    scanner:
      ## Space seperated list of scanners. (grype dependency-track)
      scannerList: "grype"

      grype:
        ## Enable grype scanner, if true make sure to add it to scannerList above
        ##
        enabled: true
        ## Grype scanner mode. (LOCAL, REMOTE)
        mode: "REMOTE"

        ## Remote grype scanner config.
        remote-grype:
          timeout: "2m"

      dependency-track:
        ## Enable dependency-track scanner, if true make sure to add it to scannerList above
        ##
        enabled: false
        insecureSkipVerify: "true"
        disableTls: "true"
        apiserverAddress: "dependency-track-apiserver.dependency-track"
        apiKey: ""

      trivy:
        ## Enable trivy scanner, if true make sure to add it to scannerList above.
        ## To guarentee reliable scans, also ensure that the trivy analyzer is enabled.
        ##
        enabled: false
        timeout: "300"


## End of KubeClarity Runtime Scan Values
#######################################################################################

#######################################################################################
## KubeClarity Grype Server Values

kubeclarity-grype-server:
  enabled: true

  ## Docker Image values.
  docker:
    imageRepo: "gcr.io/eticloud/k8sec"
    imageTag: "v0.1.5"
    imagePullPolicy: Always

  ## Logging level (debug, info, warning, error, fatal, panic).
  logLevel: warning

  servicePort: 9991

  resources:
    requests:
      cpu: "200m"
      memory: "200Mi"
    limits:
      cpu: "1000m"
      memory: "1G"

  nodeSelector: {}
  affinity: {}
  tolerations: []

## End of KubeClarity Grype Server Values
#######################################################################################

#######################################################################################
## KubeClarity Trivy Server Values
## https://github.com/aquasecurity/trivy/blob/main/helm/trivy/values.yaml

kubeclarity-trivy-server:
  enabled: false

  ## Docker Image values.
  image:
    registry: docker.io
    repository: aquasec/trivy
    tag: 0.34.0
    pullPolicy: IfNotPresent

  ## By default disable requirement for persistent storage
  persistence:
    enabled: false

  podSecurityContext:
    runAsUser: 1001
    runAsNonRoot: true
    fsGroup: 1001

  securityContext:
    privileged: false
    readOnlyRootFilesystem: true

  trivy:
    debugMode: false

  service:
    port: 9992

  resources:
    requests:
      cpu: "200m"
      memory: "200Mi"
    limits:
      cpu: "1000m"
      memory: "1G"

  nodeSelector: {}
  affinity: {}
  tolerations: []

## End of KubeClarity Trivy Server Values
#######################################################################################

#######################################################################################
## KubeClarity SBOM DB Values

kubeclarity-sbom-db:
  ## Docker Image values.
  docker:
    ## Use to overwrite the global docker params
    ##
    imageName: ""

  ## Logging level (debug, info, warning, error, fatal, panic).
  logLevel: warning

  servicePort: 8080

  resources:
    requests:
      memory: "20Mi"
      cpu: "10m"
    limits:
      memory: "100Mi"
      cpu: "100m"

  nodeSelector: {}
  affinity: {}
  tolerations: []

## End of KubeClarity SBOM DB Values
#######################################################################################

#######################################################################################
## KubeClarity Internal Postgres Values
## Use kubeclarity-postgresql if you want this chart to deploy a PostgreSQL instance
kubeclarity-postgresql:
  enabled: true

  ## Specify posgtresql image
  image:
    registry: docker.io
    repository: bitnami/postgresql
    tag: 14.6.0-debian-11-r31

  ## initdb parameters
  # initdb:
    ##  ConfigMap with scripts to be run at first boot
    ##  NOTE: This will override initdb.scripts
    # scriptsConfigMap
    ##  Secret with scripts to be run at first boot (in case it contains sensitive information)
    ##  NOTE: This can work along initdbScripts or initdbScriptsConfigMap
    # scriptsSecret:
    ## Specify the PostgreSQL username and password to execute the initdb scripts
    # user:
    # password:

  ## Setup database name and password
  auth:
    existingSecret: kubeclarity-postgresql-secret
    username: postgres
    database: kubeclarity

  service:
    ports:
      postgresql: 5432

  serviceAccount:
    enabled: true
  securityContext:
    # Default is true for K8s. Enabled needs to false for OpenShift restricted SCC and true for anyuid SCC
    enabled: true
    # fsGroup specification below is not applied if enabled=false. enabled=false is the required setting for OpenShift "restricted SCC" to work successfully.
    fsGroup: 1001
  containerSecurityContext:
    # Default is true for K8s. Enabled needs to false for OpenShift restricted SCC and true for anyuid SCC
    enabled: true
    # runAsUser specification below is not applied if enabled=false. enabled=false is the required setting for OpenShift "restricted SCC" to work successfully.
    runAsUser: 1001
    runAsNonRoot: true
  volumePermissions:
    # Default is true for K8s. Enabled needs to false for OpenShift restricted SCC and true for anyuid SCC
    enabled: false
    # if using restricted SCC set runAsUser: "auto" and if running under anyuid SCC - runAsUser needs to match the line above
    securityContext:
      runAsUser: 1001
  shmVolume:
    chmod:
      # if using restricted SCC with runAsUser: "auto" (above) then set shmVolume.chmod.enabled to false
      enabled: true

  resources:
    requests:
      memory: "256Mi"
      cpu: "250m"
    limits:
      memory: "1000Mi"
      cpu: "1000m"

  nodeSelector: {}
  affinity: {}
  tolerations: []

# End of KubeClarity Internal Postgres Values
#######################################################################################

# Use kubeclarity-postgresql-external if you want to reach an already existing PostgreSQL instance
kubeclarity-postgresql-external:
  enabled: false
  auth:
    existingSecret: kubeclarity-postgresql-secret
    username: kubeclarity
    host: pgsql.hostname  # replace this to reach your PostgreSQL instance
    port: 5432
    database: kubeclarity

# PostgreSQL connection information
kubeclarity-postgresql-secret:
  # Set create to true if you want this helm chart to create a secret holding pgsql password
  # based on global.databasePassword value
  # If create is set to false, a secret should already exist which has PostgreSQL
  # password under secretKey key
  create: true
  secretKey: "postgres-password"<|MERGE_RESOLUTION|>--- conflicted
+++ resolved
@@ -121,29 +121,18 @@
   nodeSelector: {}
   affinity: {}
   ## Scanner pods tolerations.
-<<<<<<< HEAD
-  # tolerations:
-  # - key: key1
-  #   operator: Exists
-  #   effect: NoSchedule
-  # - key: key1
-  #   operator: Equal
-  #   effect: NoSchedule
-  #   value: "value1"
+  tolerations: []
+  #   - key: key1
+  #     operator: Exists
+  #     effect: NoSchedule
+  #   - key: key1
+  #     operator: Equal
+  #     effect: NoSchedule
+  #     value: "value1"
 
   ## Scanner pods nodeSelector.
   # nodeSelector:
   #   key1: value1
-=======
-  tolerations: []
-#   - key: key1
-#     operator: Exists
-#     effect: NoSchedule
-#   - key: key1
-#     operator: Equal
-#     effect: NoSchedule
-#     value: "value1"
->>>>>>> 6087b163
 
   registry:
     skipVerifyTlS: "false"
